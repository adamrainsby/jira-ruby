require 'cgi'
require 'json'

module JIRA
  module Resource
    class IssueFactory < JIRA::BaseFactory # :nodoc:
    end

    class Issue < JIRA::Base
      has_one :reporter,  class: JIRA::Resource::User,
                          nested_under: 'fields'
      has_one :assignee,  class: JIRA::Resource::User,
                          nested_under: 'fields'
      has_one :project,   nested_under: 'fields'

      has_one :issuetype, nested_under: 'fields'

      has_one :priority,  nested_under: 'fields'

      has_one :status,    nested_under: 'fields'

      has_many :transitions

      has_many :components, nested_under: 'fields'

      has_many :comments, nested_under: %w[fields comment]

      has_many :attachments, nested_under: 'fields',
                             attribute_key: 'attachment'

      has_many :versions,    nested_under: 'fields'
      has_many :fixVersions, class: JIRA::Resource::Version,
                             nested_under: 'fields'

<<<<<<< HEAD
      has_many :worklogs, nested_under: %w[fields worklog]
=======
      has_many :worklogs, :nested_under => ['fields','worklog']
      has_one :sprint, :class => JIRA::Resource::Sprint,
        :nested_under => 'fields'

      has_many :closed_sprints, :class => JIRA::Resource::Sprint,
        :nested_under => 'fields', :attribute_key => 'closedSprints'

>>>>>>> e1cf83cc

      has_many :issuelinks, nested_under: 'fields'

      has_many :remotelink, class: JIRA::Resource::Remotelink

      has_many :watchers,   attribute_key: 'watches',
                            nested_under: %w[fields watches]

      def self.all(client)
        start_at = 0
        max_results = 1000
        result = []
        loop do
          url = client.options[:rest_base_path] +
                "/search?expand=transitions.fields&maxResults=#{max_results}&startAt=#{start_at}"
          response = client.get(url)
          json = parse_json(response.body)
          json['issues'].map do |issue|
            result.push(client.Issue.build(issue))
          end
          break if json['issues'].empty?
          start_at += json['issues'].size
        end
        result
      end

      def self.jql(client, jql, options = { fields: nil, start_at: nil, max_results: nil, expand: nil, validate_query: true })
        url = client.options[:rest_base_path] + "/search?jql=#{CGI.escape(jql)}"

        url << "&fields=#{options[:fields].map { |value| CGI.escape(client.Field.name_to_id(value)) }.join(',')}" if options[:fields]
        url << "&startAt=#{CGI.escape(options[:start_at].to_s)}" if options[:start_at]
        url << "&maxResults=#{CGI.escape(options[:max_results].to_s)}" if options[:max_results]
        url << '&validateQuery=false' if options[:validate_query] === false

        if options[:expand]
          options[:expand] = [options[:expand]] if options[:expand].is_a?(String)
          url << "&expand=#{options[:expand].to_a.map { |value| CGI.escape(value.to_s) }.join(',')}"
        end

        response = client.get(url)
        json = parse_json(response.body)
        if options[:max_results] && (options[:max_results] == 0)
          return json['total']
        end
        json['issues'].map do |issue|
          client.Issue.build(issue)
        end
      end

      # Fetches the attributes for the specified resource from JIRA unless
      # the resource is already expanded and the optional force reload flag
      # is not set
      def fetch(reload = false, query_params = {})
        return if expanded? && !reload
        response = client.get(url_with_query_params(url, query_params))
        set_attrs_from_response(response)
        if @attrs && @attrs['fields'] && @attrs['fields']['worklog'] && (@attrs['fields']['worklog']['total'] > @attrs['fields']['worklog']['maxResults'])
          worklog_url = client.options[:rest_base_path] + "/#{self.class.endpoint_name}/#{id}/worklog"
          response = client.get(worklog_url)
          unless response.body.nil? || (response.body.length < 2)
            set_attrs({ 'fields' => { 'worklog' => self.class.parse_json(response.body) } }, false)
          end
        end
        @expanded = true
      end

      def editmeta
        editmeta_url = client.options[:rest_base_path] + "/#{self.class.endpoint_name}/#{key}/editmeta"

        response = client.get(editmeta_url)
        json = self.class.parse_json(response.body)
        json['fields']
      end

      def respond_to?(method_name, _include_all = false)
        if attrs.key?('fields') && [method_name.to_s, client.Field.name_to_id(method_name)].any? { |k| attrs['fields'].key?(k) }
          true
        else
          super(method_name)
        end
      end

      def method_missing(method_name, *args, &block)
        if attrs.key?('fields')
          if attrs['fields'].key?(method_name.to_s)
            attrs['fields'][method_name.to_s]
          else
            official_name = client.Field.name_to_id(method_name)
            if attrs['fields'].key?(official_name)
              attrs['fields'][official_name]
            else
              super(method_name, *args, &block)
            end
          end
        else
          super(method_name, *args, &block)
        end
      end
    end
  end
end<|MERGE_RESOLUTION|>--- conflicted
+++ resolved
@@ -32,17 +32,12 @@
       has_many :fixVersions, class: JIRA::Resource::Version,
                              nested_under: 'fields'
 
-<<<<<<< HEAD
       has_many :worklogs, nested_under: %w[fields worklog]
-=======
-      has_many :worklogs, :nested_under => ['fields','worklog']
-      has_one :sprint, :class => JIRA::Resource::Sprint,
-        :nested_under => 'fields'
+      has_one :sprint, class: JIRA::Resource::Sprint,
+                       nested_under: 'fields'
 
-      has_many :closed_sprints, :class => JIRA::Resource::Sprint,
-        :nested_under => 'fields', :attribute_key => 'closedSprints'
-
->>>>>>> e1cf83cc
+      has_many :closed_sprints, class: JIRA::Resource::Sprint,
+                                nested_under: 'fields', attribute_key: 'closedSprints'
 
       has_many :issuelinks, nested_under: 'fields'
 
