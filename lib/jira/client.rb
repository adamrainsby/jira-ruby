require 'json'
require 'forwardable'

module JIRA

  # This class is the main access point for all JIRA::Resource instances.
  #
  # The client must be initialized with an options hash containing
  # configuration options.  The available options are:
  #
  #   :site               => 'http://localhost:2990',
  #   :context_path       => '/jira',
  #   :signature_method   => 'RSA-SHA1',
  #   :request_token_path => "/plugins/servlet/oauth/request-token",
  #   :authorize_path     => "/plugins/servlet/oauth/authorize",
  #   :access_token_path  => "/plugins/servlet/oauth/access-token",
  #   :private_key_file   => "rsakey.pem",
  #   :rest_base_path     => "/rest/api/2",
  #   :consumer_key       => nil,
  #   :consumer_secret    => nil,
  #   :ssl_verify_mode    => OpenSSL::SSL::VERIFY_PEER,
  #   :use_ssl            => true,
  #   :username           => nil,
  #   :password           => nil,
  #   :auth_type          => :oauth
  #   :proxy_address      => nil
  #   :proxy_port         => nil
  #
  # See the JIRA::Base class methods for all of the available methods on these accessor
  # objects.

  class Client

    extend Forwardable

    # The OAuth::Consumer instance returned by the OauthClient
    #
    # The authenticated client instance returned by the respective client type
    # (Oauth, Basic)
    attr_accessor :consumer, :request_client

    # The configuration options for this client instance
    attr_reader :options

    def_delegators :@request_client, :init_access_token, :set_access_token, :set_request_token, :request_token, :access_token

    DEFAULT_OPTIONS = {
      :site               => 'http://localhost:2990',
      :context_path       => '/jira',
      :rest_base_path     => "/rest/api/2",
      :ssl_verify_mode    => OpenSSL::SSL::VERIFY_PEER,
      :use_ssl            => true,
      :auth_type          => :oauth
    }

    def initialize(options={})
      options = DEFAULT_OPTIONS.merge(options)
      @options = options
      @options[:rest_base_path] = @options[:context_path] + @options[:rest_base_path]

      case options[:auth_type]
      when :oauth
        @request_client = OauthClient.new(@options)
        @consumer = @request_client.consumer
      when :basic
        @request_client = HttpClient.new(@options)
      end

      @options.freeze
    end

    def Project # :nodoc:
      JIRA::Resource::ProjectFactory.new(self)
    end

    def Issue # :nodoc:
      JIRA::Resource::IssueFactory.new(self)
    end

    def Filter # :nodoc:
      JIRA::Resource::FilterFactory.new(self)
    end

    def Component # :nodoc:
      JIRA::Resource::ComponentFactory.new(self)
    end

    def User # :nodoc:
      JIRA::Resource::UserFactory.new(self)
    end

    def Issuetype # :nodoc:
      JIRA::Resource::IssuetypeFactory.new(self)
    end

    def Priority # :nodoc:
      JIRA::Resource::PriorityFactory.new(self)
    end

    def Status # :nodoc:
      JIRA::Resource::StatusFactory.new(self)
    end

    def Comment # :nodoc:
      JIRA::Resource::CommentFactory.new(self)
    end

    def Attachment # :nodoc:
      JIRA::Resource::AttachmentFactory.new(self)
    end

    def Worklog # :nodoc:
      JIRA::Resource::WorklogFactory.new(self)
    end

    def Version # :nodoc:
      JIRA::Resource::VersionFactory.new(self)
    end

    def Transition # :nodoc:
      JIRA::Resource::TransitionFactory.new(self)
    end

    def Field # :nodoc:
      JIRA::Resource::FieldFactory.new(self)
    end

    def RapidView
      JIRA::Resource::RapidViewFactory.new(self)
    end

<<<<<<< HEAD
    def Sprint
      JIRA::Resource::SprintFactory.new(self)
    end

    def SprintReport
      JIRA::Resource::SprintReportFactory.new(self)
=======
    def ServerInfo
      JIRA::Resource::ServerInfoFactory.new(self)
    end

    def ApplicationLink
      JIRA::Resource::ApplicationLinkFactory.new(self)
    end

    def Webhook
      JIRA::Resource::WebhookFactory.new(self)
    end

    def Issuelink
      JIRA::Resource::IssuelinkFactory.new(self)
    end

    def Issuelinktype
      JIRA::Resource::IssuelinktypeFactory.new(self)
    end

    def Remotelink
      JIRA::Resource::RemotelinkFactory.new(self)
>>>>>>> 9204d9df
    end

    # HTTP methods without a body
    def delete(path, headers = {})
      request(:delete, path, nil, merge_default_headers(headers))
    end

    def get(path, headers = {})
      request(:get, path, nil, merge_default_headers(headers))
    end

    def head(path, headers = {})
      request(:head, path, nil, merge_default_headers(headers))
    end

    # HTTP methods with a body
    def post(path, body = '', headers = {})
      headers = {'Content-Type' => 'application/json'}.merge(headers)
      request(:post, path, body, merge_default_headers(headers))
    end

    def put(path, body = '', headers = {})
      headers = {'Content-Type' => 'application/json'}.merge(headers)
      request(:put, path, body, merge_default_headers(headers))
    end

    # Sends the specified HTTP request to the REST API through the
    # appropriate method (oauth, basic).
    def request(http_method, path, body = '', headers={})
      @request_client.request(http_method, path, body, headers)
    end

    protected

      def merge_default_headers(headers)
        {'Accept' => 'application/json'}.merge(headers)
      end

  end
end<|MERGE_RESOLUTION|>--- conflicted
+++ resolved
@@ -129,14 +129,14 @@
       JIRA::Resource::RapidViewFactory.new(self)
     end
 
-<<<<<<< HEAD
     def Sprint
       JIRA::Resource::SprintFactory.new(self)
     end
 
     def SprintReport
       JIRA::Resource::SprintReportFactory.new(self)
-=======
+    end
+
     def ServerInfo
       JIRA::Resource::ServerInfoFactory.new(self)
     end
@@ -159,7 +159,6 @@
 
     def Remotelink
       JIRA::Resource::RemotelinkFactory.new(self)
->>>>>>> 9204d9df
     end
 
     # HTTP methods without a body
