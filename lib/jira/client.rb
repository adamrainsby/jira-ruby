--- conflicted
+++ resolved
@@ -35,13 +35,10 @@
   #   :read_timeout       => nil,
   #   :http_debug         => false,
   #   :shared_secret      => nil,
-<<<<<<< HEAD
+  #   :cert_path          => nil,
+  #   :key_path           => nil,
   #   :ssl_client_cert    => nil,
   #   :ssl_client_key     => nil
-=======
-  #   :cert_path          => nil,
-  #   :key_path           => nil
->>>>>>> e33799f5
   #
   # See the JIRA::Base class methods for all of the available methods on these accessor
   # objects.
@@ -90,13 +87,10 @@
       :issuer,
       :base_url,
       :shared_secret,
-<<<<<<< HEAD
+      :cert_path,
+      :key_path,
       :ssl_client_cert,
       :ssl_client_key
-=======
-      :cert_path,
-      :key_path
->>>>>>> e33799f5
     ].freeze
 
     DEFAULT_OPTIONS = {
