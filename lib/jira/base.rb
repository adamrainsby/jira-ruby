--- conflicted
+++ resolved
@@ -111,11 +111,7 @@
     # Builds a new instance of the resource with the given attributes.
     # These attributes will be posted to the JIRA Api if save is called.
     def self.build(client, attrs)
-<<<<<<< HEAD
       new(client, attrs: attrs)
-=======
-      self.new(client, :attrs => attrs.with_indifferent_access)
->>>>>>> e1cf83cc
     end
 
     # Returns the name of this resource for use in URL components.
@@ -493,21 +489,15 @@
     end
 
     def url_with_query_params(url, query_params)
-<<<<<<< HEAD
-      uri = URI.parse(url)
-      uri.query = uri.query.nil? ? (hash_to_query_string query_params).to_s : "#{uri.query}&#{hash_to_query_string query_params}" unless query_params.empty?
-      uri.to_s
-=======
       self.class.url_with_query_params(url, query_params)
     end
 
     def self.url_with_query_params(url, query_params)
-      if not query_params.empty?
+      if !query_params.empty?
         "#{url}?#{hash_to_query_string query_params}"
       else
         url
       end
->>>>>>> e1cf83cc
     end
 
     def hash_to_query_string(query_params)
@@ -515,13 +505,8 @@
     end
 
     def self.hash_to_query_string(query_params)
-<<<<<<< HEAD
       query_params.map do |k, v|
         CGI.escape(k.to_s) + '=' + CGI.escape(v.to_s)
-=======
-      query_params.map do |k,v|
-        CGI.escape(k.to_s) + "=" + CGI.escape(v.to_s)
->>>>>>> e1cf83cc
       end.join('&')
     end
 
